/*
 *    Copyright 2023 magicmq
 *
 *    Licensed under the Apache License, Version 2.0 (the "License");
 *    you may not use this file except in compliance with the License.
 *    You may obtain a copy of the License at
 *
 *        http://www.apache.org/licenses/LICENSE-2.0
 *
 *    Unless required by applicable law or agreed to in writing, software
 *    distributed under the License is distributed on an "AS IS" BASIS,
 *    WITHOUT WARRANTIES OR CONDITIONS OF ANY KIND, either express or implied.
 *    See the License for the specific language governing permissions and
 *    limitations under the License.
 */

package dev.magicmq.pyspigot.event;

import dev.magicmq.pyspigot.manager.script.Script;
import org.bukkit.event.HandlerList;
import org.python.core.PyException;

/**
 * Called when a script throws an unhandled error/exception.
 * <p>
 * The exception could be a Java exception or a Python error/exception, depending on its source.
 * @see PyException
 */
public class ScriptExceptionEvent extends ScriptEvent {

    private static final HandlerList handlers = new HandlerList();
    private final PyException exception;
    private final ExceptionType exceptionType;
    private boolean reportException;

<<<<<<< HEAD
    /**
     *
     * @param script The script that caused the error/exception
     * @param exception The exception that was thrown
     */
    public ScriptExceptionEvent(Script script, PyException exception) {
=======
    public ScriptExceptionEvent(Script script, PyException exception, ExceptionType exceptionType) {
>>>>>>> 7a90af7a
        super(script);
        this.exception = exception;
        this.exceptionType = exceptionType;
        this.reportException = true;
    }

    /**
     * Get the exception that was thrown.
     * @return A PyException representing the exception that was thrown
     * @see PyException
     */
    public PyException getException() {
        return exception;
    }

<<<<<<< HEAD
    /**
     * Get if the exception should be reported to console and/or a script's log file.
     * @return True if the exception should be reported to console and/or a script's log file, false if otherwise
     */
=======
    public ExceptionType getExceptionType() {
        return exceptionType;
    }

>>>>>>> 7a90af7a
    public boolean doReportException() {
        return reportException;
    }

    /**
     * Set if the exception should be reported to console and/or the script's log file.
     * @param reportException Whether the exception should be reported.
     */
    public void setReportException(boolean reportException) {
        this.reportException = reportException;
    }

    @Override
    public HandlerList getHandlers() {
        return handlers;
    }

    public static HandlerList getHandlerList() {
        return handlers;
    }

    public enum ExceptionType {

        JAVA, PYTHON

    }
}<|MERGE_RESOLUTION|>--- conflicted
+++ resolved
@@ -33,16 +33,12 @@
     private final ExceptionType exceptionType;
     private boolean reportException;
 
-<<<<<<< HEAD
     /**
      *
      * @param script The script that caused the error/exception
      * @param exception The exception that was thrown
      */
-    public ScriptExceptionEvent(Script script, PyException exception) {
-=======
     public ScriptExceptionEvent(Script script, PyException exception, ExceptionType exceptionType) {
->>>>>>> 7a90af7a
         super(script);
         this.exception = exception;
         this.exceptionType = exceptionType;
@@ -58,17 +54,14 @@
         return exception;
     }
 
-<<<<<<< HEAD
+    public ExceptionType getExceptionType() {
+        return exceptionType;
+    }
+
     /**
      * Get if the exception should be reported to console and/or a script's log file.
      * @return True if the exception should be reported to console and/or a script's log file, false if otherwise
      */
-=======
-    public ExceptionType getExceptionType() {
-        return exceptionType;
-    }
-
->>>>>>> 7a90af7a
     public boolean doReportException() {
         return reportException;
     }
