--- conflicted
+++ resolved
@@ -28,7 +28,6 @@
  */
 public class PacketReceivingListener extends ScriptPacketListener {
 
-<<<<<<< HEAD
     /**
      *
      * @param script The script associated with this packet listener
@@ -37,12 +36,8 @@
      * @param listenerPriority The {@link ListenerPriority} of this listener
      * @param listenerType The {@link ListenerType} of this listener
      */
-    public PacketReceivingListener(Script script, PyFunction function, PacketType type, ListenerPriority listenerPriority, ListenerType listenerType) {
-        super(script, function, type, listenerPriority, listenerType);
-=======
     public PacketReceivingListener(Script script, PyFunction function, PacketType packetType, ListenerPriority listenerPriority, ListenerType listenerType) {
         super(script, function, packetType, listenerPriority, listenerType);
->>>>>>> c7556a5c
     }
 
     /**
