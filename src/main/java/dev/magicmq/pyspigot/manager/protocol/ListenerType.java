/*
 *    Copyright 2023 magicmq
 *
 *    Licensed under the Apache License, Version 2.0 (the "License");
 *    you may not use this file except in compliance with the License.
 *    You may obtain a copy of the License at
 *
 *        http://www.apache.org/licenses/LICENSE-2.0
 *
 *    Unless required by applicable law or agreed to in writing, software
 *    distributed under the License is distributed on an "AS IS" BASIS,
 *    WITHOUT WARRANTIES OR CONDITIONS OF ANY KIND, either express or implied.
 *    See the License for the specific language governing permissions and
 *    limitations under the License.
 */

package dev.magicmq.pyspigot.manager.protocol;

/**
 * An enum representing the type of protocol listener that a script has registered.
 */
public enum ListenerType {

<<<<<<< HEAD
    /**
     * A synchronous listner.
     */
    SYNCHRONOUS,

    /**
     * An asynchronous listener.
     */
    ASYNCHRONOUS_LISTENER,

    /**
     * An asynchronous timeout listener.
     */
=======
    NORMAL,
    ASYNCHRONOUS,
>>>>>>> 20ccf8ab
    ASYNCHRONOUS_TIMEOUT

}<|MERGE_RESOLUTION|>--- conflicted
+++ resolved
@@ -21,24 +21,19 @@
  */
 public enum ListenerType {
 
-<<<<<<< HEAD
     /**
-     * A synchronous listner.
+     * A normal listner.
      */
-    SYNCHRONOUS,
+    NORMAL,
 
     /**
      * An asynchronous listener.
      */
-    ASYNCHRONOUS_LISTENER,
+    ASYNCHRONOUS,
 
     /**
      * An asynchronous timeout listener.
      */
-=======
-    NORMAL,
-    ASYNCHRONOUS,
->>>>>>> 20ccf8ab
     ASYNCHRONOUS_TIMEOUT
 
 }