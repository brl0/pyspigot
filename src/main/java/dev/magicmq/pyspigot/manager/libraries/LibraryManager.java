/*
 *    Copyright 2023 magicmq
 *
 *    Licensed under the Apache License, Version 2.0 (the "License");
 *    you may not use this file except in compliance with the License.
 *    You may obtain a copy of the License at
 *
 *        http://www.apache.org/licenses/LICENSE-2.0
 *
 *    Unless required by applicable law or agreed to in writing, software
 *    distributed under the License is distributed on an "AS IS" BASIS,
 *    WITHOUT WARRANTIES OR CONDITIONS OF ANY KIND, either express or implied.
 *    See the License for the specific language governing permissions and
 *    limitations under the License.
 */

package dev.magicmq.pyspigot.manager.libraries;

import dev.magicmq.pyspigot.PySpigot;
import dev.magicmq.pyspigot.config.PluginConfig;
import me.lucko.jarrelocator.JarRelocator;

import java.io.File;
import java.nio.file.Path;
import java.nio.file.Paths;
import java.util.*;
import java.util.concurrent.Callable;
import java.util.concurrent.ExecutorService;
import java.util.concurrent.Executors;
import java.util.logging.Level;

/**
 * A manager class to help with dynamically loading Jar files into the classpath at runtime. Most commonly, scripts will not use this directly and PySpigot will be the primary user of this manager.
 */
public class LibraryManager {

    private static LibraryManager instance;

    private File libsFolder;
    private HashMap<String, String> relocations;
    private JarClassLoader classLoader;
    private ExecutorService initializer;

    private LibraryManager() {
        libsFolder = new File(PySpigot.get().getDataFolder(), "libs");
        if (!libsFolder.exists())
            libsFolder.mkdir();

        relocations = PluginConfig.getLibraryRelocations();

        classLoader = new JarClassLoader(this.getClass().getClassLoader());
        initializer = Executors.newSingleThreadExecutor();
        initLibraries();
    }

    public LoadResult loadLibrary(String fileName) {
        try {
            Path file = Paths.get(PySpigot.get().getDataFolder().getAbsolutePath(), "libs", fileName);
            if (file.toFile().exists())
                return loadLibrary(file);
            else
                return LoadResult.FAILED_FILE;
        } catch (Throwable throwable) {
            PySpigot.get().getLogger().log(Level.SEVERE, "Unable to load library " + fileName + "!", throwable);
            return LoadResult.FAILED_ERROR;
        }
    }

    public JarClassLoader getClassLoader() {
        return classLoader;
    }

    private void initLibraries() {
        SortedSet<File> toLoad = new TreeSet<>();
        if (libsFolder.isDirectory()) {
            toLoad.addAll(Arrays.asList(libsFolder.listFiles()));
        }

        for (File library : toLoad) {
            String libraryName = library.getName();
            try {
                long start = System.nanoTime();
                loadLibrary(library.toPath());
                long duration = System.nanoTime() - start;
                PySpigot.get().getLogger().log(Level.INFO, "Loaded library " + libraryName + " in " + (duration / 1000000) + " ms");
            } catch (Throwable throwable) {
                PySpigot.get().getLogger().log(Level.SEVERE, "Unable to load library " + libraryName + "!", throwable);
            }
        }
    }

<<<<<<< HEAD
    /**
     * Load a library into the classpath.
     * @param fileName The name of the Jar file to load into the classpath
     * @return A {@link LoadResult} describing the outcome of the load attempt
     */
    public LoadResult loadLibrary(String fileName) {
        try {
            Path file = Paths.get(PySpigot.get().getDataFolder().getAbsolutePath(), "libs", fileName);
            if (file.toFile().exists())
                return loadLibrary(file);
            else
                return LoadResult.FAILED_FILE;
        } catch (Throwable throwable) {
            PySpigot.get().getLogger().log(Level.SEVERE, "Unable to load library " + fileName + "!", throwable);
            return LoadResult.FAILED_ERROR;
        }
    }

    /**
     * Get the {@link JarClassLoader} for loading Jar files into the classpath.
     * @return The JarClassLoader
     */
    public JarClassLoader getClassLoader() {
        return classLoader;
    }

=======
>>>>>>> 20ccf8ab
    private LoadResult loadLibrary(Path file) throws Exception {
        Callable<LoadResult> work = () -> {
            Path relocated = relocateJar(file);

            if (classLoader.isJarInClassPath(relocated))
                return LoadResult.FAILED_LOADED;

            classLoader.addJarToClasspath(relocated);
            return LoadResult.SUCCESS;
        };
        return initializer.submit(work).get();
    }

    private Path relocateJar(Path file) throws Exception {
        File output = new File(file.getFileName().toString());
        JarRelocator relocator = new JarRelocator(file.toFile(), output, relocations);
        relocator.run();
        return output.toPath();
    }

    /**
     * Get the instance of this LibraryManager.
     * @return The instance
     */
    public static LibraryManager get() {
        if (instance == null)
            instance = new LibraryManager();
        return instance;
    }

    public enum LoadResult {

        FAILED_FILE,
        FAILED_LOADED,
        FAILED_ERROR,
        SUCCESS

    }
}<|MERGE_RESOLUTION|>--- conflicted
+++ resolved
@@ -53,43 +53,6 @@
         initLibraries();
     }
 
-    public LoadResult loadLibrary(String fileName) {
-        try {
-            Path file = Paths.get(PySpigot.get().getDataFolder().getAbsolutePath(), "libs", fileName);
-            if (file.toFile().exists())
-                return loadLibrary(file);
-            else
-                return LoadResult.FAILED_FILE;
-        } catch (Throwable throwable) {
-            PySpigot.get().getLogger().log(Level.SEVERE, "Unable to load library " + fileName + "!", throwable);
-            return LoadResult.FAILED_ERROR;
-        }
-    }
-
-    public JarClassLoader getClassLoader() {
-        return classLoader;
-    }
-
-    private void initLibraries() {
-        SortedSet<File> toLoad = new TreeSet<>();
-        if (libsFolder.isDirectory()) {
-            toLoad.addAll(Arrays.asList(libsFolder.listFiles()));
-        }
-
-        for (File library : toLoad) {
-            String libraryName = library.getName();
-            try {
-                long start = System.nanoTime();
-                loadLibrary(library.toPath());
-                long duration = System.nanoTime() - start;
-                PySpigot.get().getLogger().log(Level.INFO, "Loaded library " + libraryName + " in " + (duration / 1000000) + " ms");
-            } catch (Throwable throwable) {
-                PySpigot.get().getLogger().log(Level.SEVERE, "Unable to load library " + libraryName + "!", throwable);
-            }
-        }
-    }
-
-<<<<<<< HEAD
     /**
      * Load a library into the classpath.
      * @param fileName The name of the Jar file to load into the classpath
@@ -116,8 +79,25 @@
         return classLoader;
     }
 
-=======
->>>>>>> 20ccf8ab
+    private void initLibraries() {
+        SortedSet<File> toLoad = new TreeSet<>();
+        if (libsFolder.isDirectory()) {
+            toLoad.addAll(Arrays.asList(libsFolder.listFiles()));
+        }
+
+        for (File library : toLoad) {
+            String libraryName = library.getName();
+            try {
+                long start = System.nanoTime();
+                loadLibrary(library.toPath());
+                long duration = System.nanoTime() - start;
+                PySpigot.get().getLogger().log(Level.INFO, "Loaded library " + libraryName + " in " + (duration / 1000000) + " ms");
+            } catch (Throwable throwable) {
+                PySpigot.get().getLogger().log(Level.SEVERE, "Unable to load library " + libraryName + "!", throwable);
+            }
+        }
+    }
+
     private LoadResult loadLibrary(Path file) throws Exception {
         Callable<LoadResult> work = () -> {
             Path relocated = relocateJar(file);
